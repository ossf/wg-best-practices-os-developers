--- conflicted
+++ resolved
@@ -48,15 +48,11 @@
   - Distribute MFA tokens to OSS developers and best practices on how to easily use them
 - [Recommended compiler option flags for C/C++ programs](https://docs.google.com/document/d/1SslnJuqbFUyTFnhzkhC_Q3PPGZ1zrG89COrS6LV6pz4/edit#heading=h.b3casmpemf1b) (incubating)
   - Recommended compiler option flags for C/C++ programs, especially warning and hardening flags, for developers & distributions
-<<<<<<< HEAD
 - *Interactive artwork* - (incubating) https://github.com/blabla1337/wg-best-practices-os-developers/tree/main/infinity2
   - Place where we want to guide developers in what stage they can use what type of tooling or approach. We have tons of great tools and materials but hard to find for devs, using this page and interactive loop we want to guide them to find the right stuff.
-
-=======
 - *Existing Guidelines for Developing and Distributing Secure Software* [GitHub Repo](https://github.com/ossf/wg-best-practices-os-developers/blob/main/docs/Existing%20Guidelines%20for%20Developing%20and%20Distributing%20Secure%20Software.md)
    - Purpose - (Identify) - Highlight documenation and training materials that educate OSS developers on goo dsecure coding practices
  
->>>>>>> e4ec4046
    ## Related Activities
 There are many great projects both within and outside the Foundation that compliment and intersect our work here.  Some other great projects/resources to explore:
 - *SLSA Supply-chain Levels for Software Artifacts* - https://github.com/slsa-framework/slsa
