# Compiler Options Hardening Guide for C and C++

This document is a guide for compiler and linker options that contribute to delivering reliable and secure code using native (or cross) toolchains for C and C++. The objective of compiler options hardening is to produce application binaries (executables) with security mechanisms against potential attacks and/or misbehavior.

Hardened compiler options should also produce applications that integrate well with existing platform security features in modern operating systems (OSs). Effectively configuring the compiler options also has several benefits during development such as enhanced compiler warnings, static analysis, and debug instrumentation.

This document is intended for:

- Those who write C or C++ code, to help them ensure that resulting code will work with hardened options, including for embedded devices, Internet of Things devices, smartphones, and personal computers.
- Those who build C or C++ code for use in production environments, including Linux distributions, device makers, and those who compile C or C++ for their local environment.

This document focuses on recommended options for the GNU Compiler Collection (GCC) and clang, and we expect to expand it to cover compilers that have similar option syntax (such as the Intel compiler).

**TL;DR: What compiler options should I use?**

When compiling C or C++ code on compilers such as GCC and clang, turn on these flags for detecting vulnerabilities at compile time and enable run-time protection mechanisms:

~~~~sh
-O2 -Wall -Wformat=2 -Wconversion -Wtrampolines -Wimplicit-fallthrough \
-U_FORTIFY_SOURCE -D_FORTIFY_SOURCE=3 \
-D_GLIBCXX_ASSERTIONS \
-fstack-clash-protection -fstack-protector-strong \
-Wl,-z,nodlopen -Wl,-z,noexecstack \
-Wl,-z,relro -Wl,-z,now \
-fPIE -pie -fPIC -shared
~~~~

<<<<<<< HEAD
When compiling on most x86 architectures (amd64, i386 and x32), add:

~~~~sh
-fcf-protection=full
~~~~

When compiling on ARM, add:

~~~~sh
-mbranch-protection=standard
~~~~

Developers should use `-Werror`, but redistributors will probably want to omit `-Werror`. Developers who release source code should ensure that their programs compile and pass their automated tests with all these options, e.g., by setting these as the default options. We encourage developers to consider it a bug if the program cannot be compiled with these options. Those who build programs for production may choose to omit some options that hurt performance if the program only processes trusted data, but remember that it's not helpful to deploy programs that that are insecure and rapidly do the wrong thing. Existing programs may need to be modified over time to work with some of these options.
=======
Developers should additionally use [`-Werror`](#-Werror), but it is advisable to omit it when distributing source code, as `-Werror` creates a dependency on specific toolchain vendors and versions.
>>>>>>> 272068ba

See the discussion below for background and for detailed discussion of each option.

Developers should ensure that their programs compile and pass their automated tests with all these options, e.g., by setting these as the default options. We encourage developers to consider it a bug if the program cannot be compiled with these options. Those who build programs for production may choose to omit some options that hurt performance if the program only processes trusted data, but remember that it's not helpful to deploy programs that that are insecure and rapidly do the wrong thing. Existing programs may need to be modified over time to work with some of these options.

**Why do we need compiler options hardening?**

Sadly, attackers today attack the software we use every day. Many programming languages' compilers have options to detect potential vulnerabilities while compiling and/or insert runtime protections against potential attacks. These can be important in any language, but these options are *especially* important in C and C++.

Applications written in the C and C++ programming languages are prone to exhibit a class of software defects known as memory safety errors, a.k.a. memory errors. This class of defects include bugs such as buffer overflows, dereferencing a null pointer, and use-after-free errors. Memory errors can occur because the low-level memory management in C and C++ offers no language-level provisions for ensuring the memory safety of operations such as pointer arithmetic or direct memory accesses. Instead, they require software developers to write correct code when performing common operations, and this has proven to be difficult at scale. Memory errors have the potential to cause memory vulnerabilities, which can be exploited by threat actors to gain unauthorized access to computer systems through run-time attacks. Microsoft has found that 70% of all its security defects in 2006-2018 were memory safety failures[^Cimpanu2019], and the Chrome team similarly found 70% of all its vulnerabilities are memory safety issues.[^Cimpanu2020]

[^Cimpanu2019]: Cimpanu, Catalin, [Microsoft: 70 percent of all security bugs are memory safety issues](https://www.zdnet.com/article/microsoft-70-percent-of-all-security-bugs-are-memory-safety-issues/), ZDNet, 2019-02-11

[^Cimpanu2020]: Cimpanu, Catalin, [Chrome: 70% of all security bugs are memory safety issues](https://www.zdnet.com/article/chrome-70-of-all-security-bugs-are-memory-safety-issues/), ZDNet, 2020-05-22

Most programming languages prevent such defects by default. A few languages allow programs to temporarily suspend these protections in special circumstances, but they are intended for use in a few lines, not the whole program. There have been calls to rewrite C and C++ programs in other languages, but this is expensive and time-consuming, has its own risks, is sometimes impractical today (especially for less-common CPUs). Even with universal agreement, it would take decades to rewrite all such code. Consequently, it's important to take other steps to reduce the likelihood of defects becoming vulnerabilities. Aggressive use of compiler options can sometimes detect vulnerabilities or help counter their run-time effects.

Run-time attacks differ from conventional malware, which carries out its malicious program actions through a dedicated program executable, in that run-time attacks influence benign programs to behave maliciously. A run-time attack that exploits unmitigated memory vulnerabilities can be leveraged by threat actors as the initial attack vectors that allow them to gain a presence on a system, e.g., by injecting malicious code into running programs.

Modern, security-aware C and C++ software development practices, e.g., secure coding standards such as SEI CERT C[^CMU2016C] and C++[^CMU2016CPP], and program analysis aim to proactively avoid introducing memory errors (and other software defects) to applications. However, in practice completely eradicating memory errors in production C and C++ software has turned out to be near-impossible.

[^CMU2016C]: Carnegie Mellon University (CMU), [SEI CERT C Coding Standard Rules for Developing Safe, Reliable, and Secure Systems, 2016 edition](https://resources.sei.cmu.edu/library/asset-view.cfm?assetID=454220), June 2016.

[^CMU2016CPP]: Carnegie Mellon University (CMU), [SEI CERT C++ Coding Standard Rules for Developing Safe, Reliable, and Secure Systems, 2016 edition](https://resources.sei.cmu.edu/library/asset-view.cfm?assetID=494932), March 2017.

Consequently, modern operating systems deploy various run-time mechanisms to protect against potential security flaws. The principal purpose of such mechanisms is to mitigate potentially exploitable memory vulnerabilities in a way that prevents a threat actor from exploiting them to gain code execution capabilities. With mitigations in place the affected application may still crash if a memory error is triggered. However, such an outcome is still preferable if the alternative is the compromise of the system’s run-time environment.

To benefit from the protection mechanism provided by the OS the application binaries must be prepared at build time to be compatible with the mitigations. Typically, this means enabling specific option flags for the compiler or linker when the software is built.

Some mechanisms may require additional configuration and fine tuning, for example due to potential compilation issues for certain unlikely edge cases, or performance overhead the mitigation adds for certain program constructs. Some compiler security features depend on data flow analysis of programs and heuristics, results of which may vary depending on program source code details. As a result, the protection mechanisms implemented by these features may not always provide full coverage.

These problems are exacerbated in projects that rely on an outdated version of an open source software (OSS) compiler. In general, security mitigations are more likely to be enabled by default in modern versions of compilers included with Linux distributions. Note that the defaults used by the upstream GCC project do not enable some of these mitigations.

If compiler options hardening is overlooked or neglected during build time it can become impossible to add hardening to already distributed executables. It is therefore good practice to evaluate which mitigations an application should support, and make conscious, informed decisions whenever not enabling a mitigation weakens the application’s defensive posture. Ensure that the software is *tested* with as many options as practical, to ensure it can be operated that way.

Some organizations require selecting hardening rules. For example, the US government's NIST SP 800-218 practice PW.6 requires configuring "the compilation, interpreter, and build processes to improve executable security" [^NIST-SP-800-218-1-1]. Carnegie Mellon University (CMU)'s "top 10 secure coding practices" recommends compiling "code using the highest warning level available for your compiler and eliminate warnings by modifying the code."[^CMU2018] This guide can help you do that.

[^NIST-SP-800-218-1-1]: US NIST, [Secure Software Development Framework (SSDF) Version 1.1: Recommendations for Mitigating the Risk of Software Vulnerabilities](https://csrc.nist.gov/publications/detail/sp/800-218/final), NIST SP 800-218, February 2018.

[^CMU2018]: Carnegie Mellon University (CMU), [Top 10 Secure Coding Practices](https://wiki.sei.cmu.edu/confluence/display/seccode/Top+10+Secure+Coding+Practices), SEI CERT Coding Standards Wiki, 2018-05-02.

**What should you do when compiling compilers?**

If you are compiling a C/C++ compiler, where practical make the generated compiler's default options the *secure* options. For example, when compiling GCC, use `--enable-default-pie` (which enables the flags `-fPIE` and `-pie` by default when using the generated compiler executable) and `--enable-default-ssp` (which enables `-fstack-protector-strong` by default). Similarly, when compiling clang on Linux systems, set `CLANG_DEFAULT_PIE_ON_LINUX` (which has a similar effect as the option `--enable-default-pie` when compiling GCC).

**What does compiler options hardening not do?**

Compiler options hardening is not a silver bullet; it is not sufficient to rely solely on security features and functions to achieve secure software. Security is an emergent property of the entire system that relies on building and integrating all parts properly. However, if properly used, secure compiler options will complement existing processes, such as static and dynamic analysis, secure coding practices, negative test suites, profiling tools, and most importantly: security hygiene as a part of a solid design and architecture.

## Recommended Compiler Options

This section describes recommendations for compiler and linker option flags that 1) enable compile-time checks that warn developers of potential defects in the source code (Table 1), and 2) enable run-time protection mechanisms, such as checks that are designed to detect when memory vulnerabilities in the application are exploited (Table 2).

The recommendations in Table 1 and Table 2 are primarily applicable to compiling user space code in GNU/Linux environments using either the GCC and Binutils toolchain or the Clang / LLVM toolchain and have been included in this document because they are:

- widely deployed and enabled by default for pre-built packages in major Linux distributions, including Debian, Ubuntu, Red Hat and SUSE Linux.
- supported both by the GCC and Clang / LLVM toolchains.
- cross-platform and supported on (at least) Intel and AMD 64-bit x86 architectures as well as the 64-bit version of the ARM architecture (AArch64).

For historical reasons, the GCC compiler and Binutils upstream projects do not enable optimization or security hardening options by default. While some aspects of the default options can be changed when building GCC and Binutils from source, the defaults used in the toolchains shipped with GNU/Linux distributions vary. Distributions may also ship multiple versions of toolchains with different defaults. Consequently, developers need to pay attention to compiler and linker option flags, and manage them according to their need of optimization, level of warning and error detection, and security hardening of the project.

To identify the default flags used by GCC or Clang on your system, you can examine the output of `cc -v` *`<sourcefile.c>`* and review the full command line used by the compiler to build the specified source file. This information serves two main purposes: understanding the setup of the compiler on your system and gaining insights into the options chosen by the distribution's maintainers. Additionally, it can be valuable for diagnosing option-related issues or troubleshooting problems that may arise during software compilation. For instance, certain option flags rely on their order of appearance; when a parameter is set more than once, the later occurrence usually takes precedence. By analyzing the complete list of utilized flags, it becomes easier to troubleshoot issues caused by interactions between order-sensitive flags.

Similarly, running `cc -O2 -dM -E - < /dev/null` will produce a comprehensive list of macro-defined constants. This output can be useful for troubleshooting problems related to compiler or library features that are enabled through specific macro definitions.

It's important to note that sourcing GCC from third-party vendor may result in your instance of GCC being preconfigured with certain default flags enabled or disabled. These flags can significantly impact the security of your compiled code. Therefore, it's essential to review the default flags if GCC is sourced through a Package Manager, Linux Distribution, or otherwise. We recommend explicitly enabling desired compiler flags in your build scripts or build system configuration rather than relying on the toolchain defaults. If you are creating packages for Linux distributions the distributions maintainers may have their own recommended ways of incorporating build flags. In such cases refer to the corresponding distribution documentation for, e.g., Debian[^debian-hardening], Gentoo[^gentoo-hardening], Fedora[^fedora-hardening], OpenSUSE[^opensuse-hardening], or Ubuntu[^ubuntu-hardening].

[^debian-hardening]: Software in the Public Interest, [Hardening in Debian](https://wiki.debian.org/Hardening), Debian Wiki, 2022-01-07.

[^gentoo-hardening]: Gentoo Foundation, [Hardening in Gentoo](https://wiki.gentoo.org/wiki/Hardened/Toolchain), Gentoo Wiki, 2023-03-08.

[^fedora-hardening]: Red Hat, [Using RPM build flags in Fedora](https://src.fedoraproject.org/rpms/redhat-rpm-config/blob/rawhide/f/buildflags.md), Fedora Package Sources (`redhat-rpm-config`), 2023-08-04.

[^opensuse-hardening]: SUSE, [openSUSE Security Features](https://en.opensuse.org/openSUSE:Security_Features), openSUSE Wiki, 2022-12-8.

[^ubuntu-hardening]: Ubuntu, [Ubuntu Security Features](https://wiki.ubuntu.com/Security/Features), Ubuntu Wiki, 2023-08-07.

Typical compiler configurations do not report warnings from system headers, since application developers typically don't control those headers.  In GCC this is because `-Wno-system-headers` is on by default, and clang also normally suppresses warnings from system headers [^clang-system-headers]. You will probably want to also mark third party include files as system headers so you can strongly increase the warning levels. Directories added with the command line option `-isystem` are treated as system header directories by GCC [^gcc-directory-search] and Clang [^clang-isystem]. In a Cmake configuration file you can do this with `include_directories` by adding `SYSTEM` before its parameter [^cmake-include-directories]. There are trade-offs. Silencing warnings from system headers and third party libraries may hide vulnerabilities in them that affect the application. On the other hand, *not* silencing them focuses efforts on issues that the developer typically cannot control, impede progress when using `-Werror` in CI jobs, and often make it difficult to support building with older versions of third party code.

[^clang-system-headers]: LLVM team, [Controlling Diagnostics in System Headers](https://clang.llvm.org/docs/UsersManual.html#controlling-diagnostics-in-system-headers), Clang Compiler User's Manual, 2017-03-08.

[^gcc-directory-search]: GCC team, [Options for Directory Search](https://gcc.gnu.org/onlinedocs/gcc/Directory-Options.html), GCC Manual, 2023-07-27.

[^clang-isystem]: LLVM team, [Clang command line argument reference¶: -isystem\<directory\>](https://clang.llvm.org/docs/ClangCommandLineReference.html#cmdoption-clang-isystem-directory), Clang documentation, 2017-09-05.

[^cmake-include-directories]: Kitware, [include_directories¶](https://cmake.org/cmake/help/latest/command/include_directories.html), Cmake Documentation, 2023-10-23.

Compile-time checks enabled by options in Table 1 do not have an impact on the binary code generated by the compiler and consequently do not incur any tradeoffs in terms of performance or other run-time characteristics. Rather, they only issue warnings (or errors if the `-Werror` option is enabled) that inform of potential defects found in the source code.

When such additional warnings are enabled, developers should take time to understand the underlying issues that are flagged by the compiler and address them.

The options in Table 2 can be categorized into two types:

1) options that cause the compiler to augment the produced binary with run-time checks aimed to detect memory errors, and
2) options that direct the compiler to adjust the properties of the generated binary or code to ensure the resulting binary is compatible with OS-enforced protection mechanisms.

Testing is essential to validate the impact of enabling any of the options listed in Table 2, as they affect the binary produced by the compiler. Some of the compiler options described below may influence the software's performance. However, this performance impact is usually context-specific, and in most cases, it is either minimal or the benefits outweigh the overhead. For further information on when significant performance impacts may occur, you can find detailed descriptions of these options later in this document.

When dealing with software for which performance is a critical factor developers should carefully assess the trades-offs between enabling more secure options and observed performance test data, taking into account the specific use cases of their software. Before implementing any changes in production environments, it is essential to conduct thorough benchmarking and testing. This will provide insights into how the compiler options influence both performance and security aspects of the software. Keep in mind that a system that works quickly but is vulnerable to adversaries is likely to be unacceptable to users. Benchmarks should consider any relevant performance characteristics such as average time, worst-case time, and memory use during execution. Additionally, the impact on the size of the produced binaries can be a concern, particularly for embedded systems.

Table 1: Recommended compiler options that enable strictly compile-time checks.

| Compiler Flag                                                                 |       Supported since       | Description                                                                         |
|:----------------------------------------------------------------------------- |:------------------------:|:----------------------------------------------------------------------------------- |
| [`-Wall`](#-Wall)<br/>[`-Wextra`](#-Wextra)                                   | GCC 2.95.3<br/>Clang 4.0 | Enable warnings for constructs often associated with defects                        |
| [`-Wformat=2`](#-Wformat=2)                                                   | GCC 2.95.3<br/>Clang 4.0 | Enable additional format function warnings                                          |
| [`-Wconversion`](#-Wconversion)<br/>[`-Wsign-conversion`](#-Wsign-conversion) | GCC 2.95.3<br/>Clang 4.0 | Enable implicit conversion warnings                                                 |
| [`-Wtrampolines`](#-Wtrampolines)                                             |         GCC 4.3          | Enable warnings about trampolines that require executable stacks                    |
| [`-Wimplicit-fallthrough`](#-Wimplicit-fallthrough)                           |         GCC 7.1.0<br>Clang   | Warn when a switch case falls through                                           |
| [`-Werror`](#-Werror)<br/>[`-Werror=`*`<warning-flag>`*](#-Werror-flag)       | GCC 2.95.3<br/>Clang 2.6 | Make compiler warnings into errors (use in development, not in source distribution) |

Table 2: Recommended compiler options that enable run-time protection mechanisms.

| Compiler Flag                                                                             |            Supported since            | Description                                                                                  |
|:----------------------------------------------------------------------------------------- |:----------------------------------:|:-------------------------------------------------------------------------------------------- |
| [`-D_FORTIFY_SOURCE=3`](#-D_FORTIFY_SOURCE=3) <br/>(requires `-O1` or higher, <br/> may require prepending -U_FORTIFY_SOURCE) | GCC 12.0<br/>Clang 9.0.0[^Guelton20]  | Fortify sources with compile- and run-time checks for unsafe libc usage and buffer overflows. Some fortification levels can impact performance. |
| [`-D_GLIBCXX_ASSERTIONS`](#-D_GLIBCXX_ASSERTIONS)<br>[`-D_LIBCPP_ASSERT`](#-D_LIBCPP_ASSERT) | libstdc++ 6.0<br/>libc++ 3.3.0  | Precondition checks for C++ standard library calls. Can impact performance.                  |
| [`-fstack-clash-protection`](#-fstack-clash-protection)                                   |       GCC 8<br/>Clang 11.0.0       | Enable run-time checks for variable-size stack allocation validity. Can impact performance.  |
| [`-fstack-protector-strong`](#-fstack-protector-strong)                                   |     GCC 4.9.0<br/>Clang 5.0.0      | Enable run-time checks for stack-based buffer overflows. Can impact performance.             |
| [`-fcf-protection=full`](#-fcf-protection=full)                                   |     GCC 8<br/>Clang 7.0.0                  | Prevent diversion of control, including countering Return Oriented Programming (ROP) and Jump Oriented Programming (JOP) attacks, on many x64 architectures |
| [`-mbranch-protection=standard`](#-mbranch-protection-standard)                                   |     GCC 9<br/>Clang 8              | Enable branch protection to counter Return Oriented Programming (ROP) and Jump Oriented Programming (JOP) attacks on AArch64 |
| [`-Wl,-z,nodlopen`](#-Wl,-z,nodlopen) |           Binutils 2.10            | Restrict `dlopen(3)` calls to shared objects                                 |
| [`-Wl,-z,noexecstack`](#-Wl,-z,noexecstack)                                               |           Binutils 2.14            | Enable data execution prevention by marking stack memory as non-executable                   |
| [`-Wl,-z,relro`](#-Wl,-z,relro)<br/>[`-Wl,-z,now`](#-Wl,-z,now)                           |           Binutils 2.15            | Mark relocation table entries resolved at load-time as read-only. `-Wl,-z,now` can impact startup performance.                            |
| [`-fPIE -pie`](#-fPIE_-pie)                                                               |   Binutils 2.16<br/>Clang 5.0.0    | Build as position-independent executable. Can impact performance on 32-bit architectures.                                                   |
| [`-fPIC -shared`](#-fPIC_-shared)                                                         | < Binutils 2.6<br/>Clang 5.0.0[^Guelton20] | Build as position-independent code. Can impact performance on 32-bit architectures.                                                         |

[^Guelton20]: The implementation of `-D_FORTIFY_SOURCE={1,2,3}` in the GNU libc (glibc) relies heavily on implementation details within GCC. Clang implements its own style of fortified function calls (originally introduced for Android’s bionic libc) and but as of Clang / LLVM 14.0.6 incorrectly produces non-fortified calls to some glibc functions with `_FORTIFY_SOURCE` . Code set to be fortified with Clang will still compile, but may not always benefit from the fortified function variants in glibc. For more information see: Guelton, Serge, [Toward _FORTIFY_SOURCE parity between Clang and GCC. Red Hat Developer](https://developers.redhat.com/blog/2020/02/11/toward-_fortify_source-parity-between-clang-and-gcc), Red Hat Developer, 2020-02-11 and Poyarekar, Siddhesh, [D91677 Avoid simplification of library functions when callee has an implementation](https://reviews.llvm.org/D91677), LLVM Phabricator, 2020-11-17.

---

### Enable warnings for constructs often associated with defects

| Compiler Flag                                                           |       Supported since       | Description                                                  |
|:----------------------------------------------------------------------- |:------------------------:|:------------------------------------------------------------ |
| <span id="-Wall">`-Wall`</span><br/><span id="-Wextra">`-Wextra`</span> | GCC 2.95.3<br/>Clang 4.0 | Enable warnings for constructs often associated with defects |

#### Synopsis

Warnings are compile-time diagnostics messages that indicate programming constructs that, while not inherently erroneous, are risky or suggest a programming error may have been made.

The `-Wall` and `-Wextra` compiler flags enable pre-defined sets of compile-time warnings.

The warnings in the `–Wall` set are generally easy to avoid or can be easily prevented by modifying the offending code.

The `-Wextra` set of warnings are either situational, or indicate problematic constructs that are harder to avoid and in some cases may be necessary.

NOTE: Despite its name the `-Wall` options does NOT enable all possible warning diagnostics, but a pre-defined subset. For a complete list of specific warnings enabled by the`-Wall` and `-Wextra` compiler please consult the GCC[^gcc-warnings] and Clang[^clang-diagnostics] documentation respectively.

[^gcc-warnings]: GCC team, [Using the GNU Compiler Collection (GCC): Warning Options.](https://gcc.gnu.org/onlinedocs/gcc/Warning-Options.html), GCC Manual, 2023-07-27.

[^clang-diagnostics]: LLVM Team, [Clang documentation: Diagnostics flags in Clang](https://clang.llvm.org/docs/DiagnosticsReference.html), Clang documentation, 2023-03-17.

---

### Enable additional format function warnings

| Compiler Flag                              |       Supported since       | Description                                |
|:------------------------------------------ |:------------------------:|:------------------------------------------ |
| <span id="-Wformat=2">`-Wformat=2`</span>  | GCC 2.95.3<br/>Clang 4.0 | Enable additional format function warnings |

#### Synopsis

Check calls to the `printf` and `scanf` family of functions to ensure that the arguments supplied have types appropriate to the format string specified, and that the conversions specified in the format string make sense.

The `-Wformat=2` form of the option also enables certain additional checks, including:

- Warning if the format string is not a string literal and so cannot be checked, unless the format function takes its format arguments as a va_list (`-Wformat-nonliteral`).
- Warning about uses of format functions that represent possible security problems (`-Wformat-security`).
- Warning about `strftime` formats that may yield only a two-digit year (`-Wformat-y2k`).

---

### Enable implicit conversion warnings

| Compiler Flag                                                                                             |       Supported since       | Description                         |
|:--------------------------------------------------------------------------------------------------------- |:------------------------:|:----------------------------------- |
| <span id="-Wconversion">`-Wconversion`</span><br/><span id="-Wsign-conversion">`-Wsign-conversion`</span> | GCC 2.95.3<br/>Clang 4.0 | Enable implicit conversion warnings |

#### Synopsis

Check for implicit conversions that may alter a value such as:

- conversions between real and integer data types
- conversion between signed and unsigned data types
- conversion between data types of different size
- confusing overload resolution for user-defined conversions in C++
- conversions that never use a type conversion operator in C++:
    conversions to void, the same type, a base class or a reference.

Conversion between data types that cause the value of the data to be altered can cause   information to be omitted or translated in a way that produces unexpected values.

If the resulting values are used in a context where they control memory accesses or security decisions, then dangerous behaviors may occur, e.g., integer signedness or truncation errors can cause buffer overflows.

For C++ warnings about conversions between signed and unsigned integers are disabled by default unless `-Wsign-conversion` is explicitly enabled.

---

### Enable warning about trampolines that require executable stacks

| Compiler Flag                                   | Supported since | Description                                                      |
|:----------------------------------------------- |:------------:|:---------------------------------------------------------------- |
| <span id="-Wtrampolines">`-Wtrampolines`</span> |   GCC 4.3    | Enable warnings about trampolines that require executable stacks |

#### Synopsis

Check whether the compiler generates trampolines for pointers to nested functions which may interfere with stack virtual memory protection (non-executable stack.)

A trampoline is a small piece of data or code that is created at run time on the stack when the address of a nested function is taken and is used to call the nested function indirectly.

For most target architectures, including 64-bit x86, trampolines are made up of code and thus requires the stack to be made executable for the program to work properly. This interferes with the non-executable stack mitigation which is used by all major operating system to prevent code injection attacks (see Section 2.10).

---

### Warn about implicit fallthrough in switch statements

| Compiler Flag                                                                                        |       Supported since       | Description                        |
|:---------------------------------------------------------------------------------------------------- |:------------------------:|:---------------------------------- |
| <span id="-Wimplicit-fallthrough">`-Wimplicit-fallthrough`</span>                           |         GCC<br>Clang   | Warn when a switch case falls through                                                 |

<!-- Here "a fallthrough" is a noun, "to fall through" is the verb. -->

#### Synopsis

Warn when an implicit fallthrough occurs in a switch statement that has not been specifically marked as intended.

The `switch` statement in C and C++ allows a case block to fall through to the following case block (unless preceded by break, return, goto, or similar). This is widely considered a design defect in C, because a common mistake is to have a fallthrough occur when it was *not* intended[^Polacek17].

This warning flag warns when a fallthrough occurs unless it is specially marked as being *intended*. The Linux kernel project uses this flag; it led to the discovery and fixing of many bugs[^Corbet19].

This warning flag does not have a performance impact. However, sometimes a fallthrough *is* intentional. This flag requires developers annotate those (rare) cases in the source code where a falthrough *is* intentional, to suppress the warning. Obviously, this annotation should *only* be used when it is intentional. C++17 (or later) code should simply use the attribute `[[fallthrough]]` as it is standard (remember to add `;` after it).

The C17 standard[^C2017] does not provide a mechanism to mark intentional fallthroughs. Different tools support different mechanisms for marking one, including attributes and comments in various forms[^Shafik15]. A portable way to mark one, used by the Linux kernel version 5.10 and later, is to define a keyword-like macro named `fallthrough` to mark an intentional fallthrough that adjusts to the relevant tool (e.g., compiler) mechanism:

~~~~c
#if __has_attribute(__fallthrough__)
# define fallthrough                    __attribute__((__fallthrough__))
#else
# define fallthrough                    do {} while (0)  /* fallthrough */
#endif
~~~~

[^Polacek17]: Polacek, Marek, ["-Wimplicit-fallthrough in GCC 7"](https://developers.redhat.com/blog/2017/03/10/wimplicit-fallthrough-in-gcc-7), Red Hat Developer, 2017-03-10

[^Corbet19]: Corbet, Jonathan.  ["An end to implicit fall-throughs in the kernel"](https://lwn.net/Articles/794944/), LWN, 2019-08-01.

[^C2017]: ISO/IEC, [Programming languages — C ("C17")](https://web.archive.org/web/20181230041359/http://www.open-std.org/jtc1/sc22/wg14/www/abq/c17_updated_proposed_fdis.pdf), ISO/IEC 9899:2018, 2017. Note: The official ISO/IEC specification is paywalled and therefore not publicly available. The final specification draft is publicly available.

[^Shafik15]: Shafik, Yaghmour, ["GCC 7, -Wimplicit-fallthrough warnings, and portable way to clear them?"](https://stackoverflow.com/questions/27965722/c-force-compile-time-error-warning-on-implicit-fall-through-in-switch/27965827#27965827), StackOverflow, 2015-01-15.

---

### Make compiler warnings into errors

| Compiler Flag                                                                                        |       Supported since       | Description                        |
|:---------------------------------------------------------------------------------------------------- |:------------------------:|:---------------------------------- |
| <span id="-Werror">`-Werror`</span><br/> <span id="-Werror-flag">`-Werror=`*`<warning-flag>`*</span> | GCC 2.95.3<br/>Clang 2.6 | Make compiler warnings into errors |

#### Synopsis

Make the compiler treat all or specific warning diagnostics as errors.

Developers should use `-Werror`, but it is advisable to omit it when distributing source code as `-Werror` creates a dependency on specific toolchain vendors and versions [^Johnston17]. Such toolchain dependencies, i.e., which compiler version(s) the project is expected to work with, should be clearly noted in the project documentation or the build environment should be completely captured, e.g., via container recipes.

A blanket `-Werror` can be used to implement a zero-warning policy, although such policies can also be enforced at CI level. CI-based zero- or bounded-warning policies are often preferable, for the reasons explained above, and because they can be expanded beyond compiler warnings. For example, they can also include warnings from static analysis tools or generate warnings when `FIXME` and `TODO` comments are found.

The selective form: `-Werror=`*`<warning-flag>`* can be used for refined warnings-as-error control without introducing a blanket zero-warning policy. This is beneficial to ensure that certain undesirable constructs or defects do not make it into produced builds.

For example, developers can decide to promote warnings that indicate interference with OS defense mechanisms (e.g., `-Werror=trampolines`), undefined behavior (e.g., `-Werror=return-type`), or constructs associated with software weaknesses (e.g., `-Werror=conversion`) to errors.

[^Johnston17]: Johnston, Philip. [-Werror is Not Your Friend](https://embeddedartistry.com/blog/2017/05/22/werror-is-not-your-friend/). Embedded Artistry Blog, 2017-05-22.

---

### Fortify sources for unsafe libc usage and buffer overflows

| Compiler Flag                                                                              | Supported since            | Description                                                                                  |
| ------------------------------------------------------------------------------------------ | ----------------------- | -------------------------------------------------------------------------------------------- |
| <span id="-D_FORTIFY_SOURCE=1">`-D_FORTIFY_SOURCE=1`</span>                                | GCC 4.0<br/>Clang 5.0.0     | Fortify sources with compile- and run-time checks for unsafe libc usage and buffer overflows         |
| <span id="-D_FORTIFY_SOURCE=2">`-D_FORTIFY_SOURCE=2`</span><br/>(requires `-O1` or higher) | GCC 4.0<br/>Clang 5.0.0[^Guelton20] | In addition to checks covered by `-D_FORTIFY_SOURCE=1`, also trap code that may be conforming to the C standard but still unsafe |
| <span id="-D_FORTIFY_SOURCE=3">`-D_FORTIFY_SOURCE=3`</span><br/>(requires `-O1` or higher) | GCC 12.0<br/>Clang 9.0.0[^Guelton20] | Same checks as in `-D_FORTIFY_SOURCE=2`, but with significantly more calls fortified with a potential to impact performance in some rare cases |

#### Synopsis

The `_FORTIFY_SOURCE` macro enables a set of extensions to the GNU C library (glibc) that enable checking at entry points of a number of functions to immediately abort execution when it encounters unsafe behavior. A key feature of this checking is validation of objects passed to these function calls to ensure that the call will not result in a buffer overflow. This relies on the compiler being able to compute the size of the protected object at compile time. A full list of these functions is maintained in the GNU C Library manual[^glibc-fortification]:

> memcpy, mempcpy, memmove, memset, strcpy, stpcpy, strncpy, strcat, strncat, sprintf, vsprintf, snprintf, vsnprintf, gets

The `_FORTIFY_SOURCE` mechanisms have three modes of operation:

- `-D_FORTIFY_SOURCE=1`: conservative, compile-time and runtime checks; will not change (defined) behavior of programs. Checking for overflows is enabled when the compiler is able to estimate a compile time constant size for the protected object.
- `-D_FORTIFY_SOURCE=2`: stricter checks that also detect behavior that may be unsafe even though it conforms to the C standard; may affect program behavior by disallowing certain programming constructs. An example of such checks is restricting of the `%n` format specifier to read-only format strings.
- `-D_FORTIFY_SOURCE=3`: Same checks as those covered by `-D_FORTIFY_SOURCE=2` except that checking is enabled even when the compiler is able to estimate the size of the protected object as an expression, not just a compile time constant.

To benefit from `_FORTIFY_SOURCE` checks the following requirements must be met:

- the application must be built with `-O1` optimizations or higher; at least `-O2` is recommended.
- the compiler should be able to estimate sizes of the destination buffers at compile time. This can be facilitated by applications and libraries by using function attribute extensions supported by GCC and Clang[^Poyarekar23].
- the application code must use glibc versions of the aforementioned functions (included with standard headers, e.g. `<stdio.h>` and `<string.h>`)

If checks added by `_FORTIFY_SOURCE` detect unsafe behavior at run-time they will print an error message and terminate the application.

A default mode for FORTIFY_SOURCE may be predefined for a given compiler, for instance GCC shipped with Ubuntu 22.04 uses FORTIFY_SOURCE=2 by default. If a mode of FORTIFY_SOURCE is set on the command line which differs from the default, the compiler warns about redefining the FORTIFY_SOURCE macro. To avoid this, the predefined mode can be unset with -U_FORTIFY_SOURCE before setting the desired value.

#### Performance implications

Both `_FORTIFY_SOURCE=1` and `_FORTIFY_SOURCE=2` are expected to have a negligible run-time performance impact (~0.1% ).

#### When not to use?

`_FORTIFY_SOURCE` is recommended for all application that depend on glibc and should be widely deployed. Most packages in all major Linux distributions enable at least `_FORTIFY_SOURCE=2` and some even enable `_FORTIFY_SOURCE=3`. There are a couple of situations when `_FORTIFY_SOURCE` may break existing applications:

- If the fortified glibc function calls show up as hotspots in your application performance profile, there is a chance that `_FORTIFY_SOURCE` may have a negative performance impact. This is not a common or widespread slowdown[^Poyarekar23] but worth keeping in mind if slowdowns are observed due to this option.
- Applications that use the GNU extension for flexible array members in structs[^gcc-zerolengtharrays] may confuse the compiler into thinking that an object is smaller than it actually is, resulting in spurious aborts. The safe resolution for this is to port these uses to C99 flexible arrays but if that is not possible (e.g., due to the need to support a compiler that does not support C99 flexible arrays), one may need to downgrade or disable `_FORTIFY_SOURCE` protections.

[^glibc-fortification]: GNU C Library team, [Source Fortification in the GNU C Library](https://www.gnu.org/software/libc/manual/html_node/Source-Fortification.html), GNU C Library (glibc) manual, 2023-02-01.

[^Poyarekar23]: Poyarekar, Siddhesh, [How to improve application security using _FORTIFY_SOURCE=3](https://developers.redhat.com/articles/2023/02/06/how-improve-application-security-using-fortifysource3), Red Hat Developer, 2023-02-06.

[^gcc-zerolengtharrays]: GCC team, [Arrays of Length Zero](https://gcc.gnu.org/onlinedocs/gcc/extensions-to-the-c-language-family/arrays-of-length-zero.html), GCC Manual (experimental 20221114 documentation), 2022-11-14.

---

### Precondition checks for C++ standard library calls

| Compiler Flag                                                                              | Supported since            | Description                                                                                  |
| ------------------------------------------------------------------------------------------ | ----------------------- | -------------------------------------------------------------------------------------------- |
| <span id="-D_GLIBCXX_ASSERTIONS">`-D_GLIBCXX_ASSERTIONS`</span>                            | libstdc++ 6.0           | (C++ using libcstdc++ only) Precondition checks for libstdc++ calls; can impact performance. |

#### Synopsis

The C++ standard library implementation in GCC (libstdc++) provides run-time precondition checks for C++ standard library calls, such as bounds-checks for C++ strings and containers, and null-pointer checks when dereferencing smart pointers.

These precondition checks can be enabled by defining the `-D_GLIBCXX_ASSERTIONS` macro when compiling C++ code that calls into libstdc++[^libsdcpp-macros].

#### Performance implications

Most calls into the C++ standard library have preconditions. Some preconditions can be checked in constant-time, others are more expensive. The checks enabled by `-D_GLIBCXX_ASSERTIONS` are  intended to be lightweight[^Wakely15], i.e., constant-time checks but the exact behavior can differ between standard library versions. In some versions of libstdc++ the `-D_GLIBCXX_ASSERTIONS` macro can have a non-trivial impact on performance. Slowdowns of up to 6% have been reported[^Kraus21].

#### When not to use?

`-D_GLIBCXX_ASSERTIONS` is recommended for C++ applications that may handle untrusted data, as well as for any C++ application during testing.

This option is unnecessary for security for applications in production that only handle completely trusted data.

[^libsdcpp-macros]: GCC team, [Using Macros in the GNU C++ Library](https://gcc.gnu.org/onlinedocs/libstdc++/manual/using_macros.html), The GNU C++ Library Manual, 2023-07-27.

[^Wakely15]: Wakely, Jonathan, [Enable lightweight checks with _GLIBCXX_ASSERTIONS](https://patchwork.ozlabs.org/project/gcc/patch/20150907182755.GP2631@redhat.com/), GCC Mailing List, 2015-09-07

[^Kraus21]: Metzger-Kraus, Christof. [Don't use GLIBCXX_ASSERTIONS in production](https://gitlab.psi.ch/OPAL/src/-/merge_requests/468), Object Oriented Particle Accelerator Library (OPAL) Issue Tracker, 2021-01-16.

---

### Enable run-time checks for variable-size stack allocation validity

| Compiler Flag                                                         |      Supported since      | Description                                                                                   |
|:--------------------------------------------------------------------- |:----------------------:|:--------------------------------------------------------------------------------------------- |
| <span id="-fstack-clash-protection">`-fstack-clash-protection`</span> | GCC 8<br/>Clang 11.0.0 | Enable run-time checks for variable-size stack allocation validity                            |
| `-param stack-clash-protection-guard-size=`*`<gap size>`*             | GCC 8<br/>Clang 11.0.0 | Set the stack guard gap size used to determine the probe granularity of the instrumented code |

#### Synopsis

Stack clash protection mitigates attacks that aim to bypass the operating system’s *stack guard gap*. The stack guard gap is a security feature in the Linux kernel that protects processes against sequential stack overflows that overflow the stack in order to corrupt adjacent memory regions.

To avoid the stack guard gap from being bypassed each fresh allocation on the stack needs to probe the freshly allocated memory for the stack guard gap if it is present. Stack clash protection ensures a single allocation may not be larger than the stack guard gap size and the compiler translates larger allocations into a series of smaller sub-allocations. In addition, it ensures that any series of sub-allocations cannot exceed the stack guard gap size without an intervening probe.

Probe instructions can either be implicit or explicit. Implicit probes occur naturally as part of the application’s code, such as when x86 and x86_64 call instructions push the return address onto the stack. Implicit probes do not incur any additional performance cost. Explicit probes, on the other hand, consists of additional probe instructions emitted by the compiler.

#### Performance implications

Applications for which functions allocate at most the size of the stack guard gap of stack space memory at a time do not exhibit adverse performance impact from stack clash protection.

However, stack clash protection may cause performance degradation for applications that perform large allocations that exceed the stack guard gap size. Performance impact scales with the size of large allocations and number of explicit probes required. The performance degradation can be mitigated by increasing the Linux stack guard gap size controlled via the `vm.heap-stack-gap` sysctl parameter) and compiling the application with the corresponding `-param stack-clash-protection-guard-size`. Higher values reduce the number of explicit probes, but a value larger than the kernel guard gap will leave code vulnerable to stack clash style attacks.

Note that `vm.heap-stack-gap` expresses the gap as multiple of page size whereas `stack-clash-protection-guard-size` is expressed as a power of two in bytes. Hence for `vm.heap-stack-gap=256` on x86 (256 * 4KiB = 1MiB gap) the corresponding `stack-clash-protection-guard-size` is 20 (2^20 = 1MiB gap).

---

### Enable run-time checks for stack-based buffer overflows

| Compiler Flag                                                          |       Supported since        | Description                                                                                                      |
|:---------------------------------------------------------------------- |:-------------------------:|:---------------------------------------------------------------------------------------------------------------- |
| <span id="-fstack-protector-strong">`-fstack-protector-strong`</span>  | GCC 4.9.0<br/>Clang 5.0.0 | Enable run-time checks for stack-based buffer overflows using strong heuristic                                   |
| `-fstack-protector-all`                                                |       GCC<br/>Clang       | Enable run-time checks for stack-based buffer overflows for all functions                                        |
| `-fstack-protector`<br/>`--param=ssp-buffer-size=`*`<n>`*              |       GCC<br/>Clang       | Enable run-time checks for stack-based buffer overflows for functions with character arrays if *n* or more bytes |

#### Synopsis

Stack protector instruments code produced by the compiler to detect overflows in buffers allocated on the program stack at run-time (colloquially referred to as *“stack smashing”*).

The detection is based on inserting a *canary* value into the stack frame in the function prologue. The canary is verified against a reference value in the function epilogue. If they differ the runtime calls `__stack_chk_fail()`, which will terminate the offending application.

This mitigates potential control-flow hijacking attacks that may lead to arbitrary code execution by corrupting return addresses stored on the stack.

Out-of-date versions of GCC may not detect or defend against overflows of dynamically-sized local variables such as variable-length arrays or buffers allocated using `alloca()` when compiling for 64-bit Arm (Aarch64) processors[^Meta23]. Users of GCC-based toolchains for Aarch64 should ensure they use up-to-date versions of GCC 7 or later that support an alternative stack frame layout that places all local variables below saved registers, with the stack-protector canary between them[^Arm23].

Some versions of GCC[^CVE-2023-4039] may not detect or defend against overflows of dynamically-sized local variables such as variable-length arrays or buffers allocated using alloca() when compiling for 64-bit Arm (Aarch64) processors[^Meta23]. Users of GCC-based toolchains for Aarch64 should, before depending on it, determine if they support an alternative stack frame layout that places all local variables below saved registers, with the stack-protector canary between them[^Arm23].

#### Performance implications

Stack protector supports three different heuristics that are used to determine which functions are instrumented with run-time checks during compilation:

- `-fstack-protector-strong`[^Han11]: instrument any function that  
  - takes the address of any of its local variables on the right-hand-side of an assignment or as part of a function argument  
  - allocates a local array, regardless of type or length  
  - allocates a local struct or union which contains an array, regardless of the type of length of the array  
  - has explicit local register variables

- `-fstack-protector`: instrument functions that call alloca() or allocate character arrays of n bytes or more in size . The threshold for instrumentation is adjustable via the `--param=ssp-buffer-size=`*`n`* option (default: 8 bytes).  
- `-fstack-protector-all`: instrument all functions.

The performance overhead is dependent on the number of function’s instrumented and the frequency at which instrumented functions are activated at run-time. Enabling `-fstack-protector-strong` is recommended as it provides the best balance between function coverage and performance. Projects using older compiler versions can consider `-fstack-protector-all` or `-fstack-protector` with a stricter threshold, e.g. `--param=ssp-buffer-size=4`.

#### When not to use?

`-fstack-protector-strong` is recommended for all applications with conventional stack behavior. Applications with hand-written assembler optimization that make assumptions about the layout of the stack may be incompatible with stack-protector functionality.

[^Han11]: Shen, Han, [New stack protector option for gcc](https://docs.google.com/document/d/1xXBH6rRZue4f296vGt9YQcuLVQHeE516stHwt8M9xyU), Google Docs, 2011-11-30.

[^CVE-2023-4039]: Common Vulnerability Enumeration Database, [CVE-2023-4039](https://www.cve.org/CVERecord?id=CVE-2023-4039), 2023-09-13.

[^Meta23]: Hebb, Tom, [GCC's -fstack-protector fails to guard dynamic stack allocations on ARM64](https://github.com/metaredteam/external-disclosures/security/advisories/GHSA-x7ch-h5rf-w2mf), GitHub metaredteam/external-disclosures Advisories, 2023-09-12.

[^Arm23]: Arm, [GCC Stack Protector Vulnerability AArch64](https://developer.arm.com/Arm%20Security%20Center/GCC%20Stack%20Protector%20Vulnerability%20AArch64), Arm Security Center, 2023-09-12.

---

### Implement control flow integrity checks

| Compiler Flag                                                                                            | Supported since  | Description                                                  |
|:-------------------------------------------------------------------------------------------------------- |:-------------:|:------------------------------------------------------------ |
| <span id="-fcf-protection=full">`-fcf-protection=full`</span><br/>                                   |     GCC 8<br/>Clang 7.0.0          | Enable branch protection to counter Return Oriented Programming (ROP) and Jump Oriented Programming (JOP) attacks on many x86 architectures |
| <span id="-mbranch-protection-standard">`-mbranch-protection=standard`</span>                        |     GCC 9<br/>Clang 8              | Enable branch protection to counter Return Oriented Programming (ROP) and Jump Oriented Programming (JOP) attacks on AArch64 |

#### Synopsis

Return-oriented programming (ROP) uses an initial subversion (such as a buffer overflow) to perform an indirect jump that executes a different sequence of instructions. This is often existing code being misused, so these are often called "code reuse attacks". A countermeasure is to ensure that jump addresses and return addresses are correct. This is not a complete solution, but it makes attacks harder to perform.

#### Performance implications

There are performance implications but they are typically mild due to hardware assistance. The `-fcf-protection=full` flag enables Intel's Control-Flow Enforcement Technology (CET) [^IntelCET], which introduces shadow stack (SHSTK) and indirect branch tracking (IBT). The `-mbranch-protection=standard` flag invokes similar protections in the AArch64. In clang `-mbranch-protection=standard` is equivalent to `-mbranch-protection=bti+pac-ret` and invokes the AArch64 Branch Target Identification (BTI) and Pointer Authentication using key A (pac-ret) [^Armclang].

[^Armclang]: ARM Developer, [Arm Compiler armclang Reference Guide Version 6.12 -mbranch-protection](https://developer.arm.com/documentation/100067/0612/armclang-Command-line-Options/-mbranch-protection).

[^IntelCET]: Intel, ["A Technical Look at Intel’s Control-flow Enforcement Technology"](https://www.intel.com/content/www/us/en/developer/articles/technical/technical-look-control-flow-enforcement-technology.html), 2020-06-13.

---

### Restrict dlopen calls to shared objects

| Compiler Flag                                                                                            | Supported since  | Description                                                  |
|:-------------------------------------------------------------------------------------------------------- |:-------------:|:------------------------------------------------------------ |
|  <span id="-Wl,-z,nodlopen">`-Wl,-z,nodlopen`</span><br/> | Binutils 2.10 | Restrict `dlopen(3)` calls to shared objects |

#### Synopsis

The `nodlopen` option passed to the linker when building shared objects will mark the resulting object as not available to `dlopen(3)` calls. This can help in reducing an attacker's ability to load and manipulate shared objects. Loading new objects or duplicating an already existing shared object in a process can constitute a part of the attack chain in runtime exploitation.

The `nodlopen` restrictions are based on setting the `DF_1_NOOPEN` flags in the object’s `.dynamic` section tags. Since the enforcement of restricted calls is done inside libc when `dlopen(3)` are called it is possible for attackers to bypass the check by 1) manipulating the tag embedded in the object if they have the ability to modify the object file on disk, or 2) bypassing `dlopen(3)` and loading shared objects through attacker controlled code, e.g., pieces of shellcode or return-oriented-programming gadgets. However, restrictions on `dlopen(3)` put in place at link time can still be useful in restricting the attacker before they have obtained arbitrary code execution capabilities.

#### Performance implications

None, marking shared objects as restricted to `dlopen(3)` does not have an impact on performance at run time.

#### When not to use?

In some cases it is desirable for applications to manage the loading of libraries directly via `dlopen(3)` without relying on the conventional dynamic linking. Such situations include:

- Selecting application plugins to load
- Selecting a version of a library optimized for particular CPUs. Leveraged by, e.g., math libraries that provide different implementations of mathematical operations for different environments.
- Selecting an implementation of an API by different vendors
- Delay loading of shared libraries to decrease application start times. (See also lazy binding in Section 2.11)

Since `nodlopen` interferes with applications that rely on to `dlopen(3)` to manipulate shared objects they cannot be used with applications that rely on such functionality.

---

### Enable data execution prevention

| Compiler Flag                                                                                                         | Supported since  | Description                                                                         |
|:--------------------------------------------------------------------------------------------------------------------- |:-------------:|:----------------------------------------------------------------------------------- |
| <span id="-Wl,-z,noexecstack">`-Wl,-z,noexecstack`</span> | Binutils 2.14 | Enable data execution prevention by marking stack memory as non-executable |

#### Synopsis

All major modern processor architectures incorporate memory management primitives that give the OS the ability to mark certain memory areas, such as the stack and heap, as non-executable, e.g., the AMD *“non-execute”* (NX) bit and the Intel *“execute disable”* (XD) bit. This mechanism prevents the stack or heap from being used to inject malicious code during a run-time attack.

The `-Wl,-z,noexecstack` option tells the linker to mark the corresponding program segment as non-executable which enables the OS to configure memory access rights correctly when the program executable is loaded into memory.

However, some language-level programming constructs, such as taking the address of a nested function (a GNU C extension to ISO standard C) requires special compiler handling which may prevent the linker from marking stack segments correctly as non-executable[^gcc-trampolines].

Consequently the `-Wl,-z,noexecstack` option works best when combined with appropriate warning flags (`-Wtrampolines` where available) that indicate whether language constructs interfere with stack virtual memory protection.

#### Performance implications

None, marking the stack and/or heap as non-executable does not have an impact on performance at run time.

#### When not to use?

Applications that leverage just-in-time (JIT) compilation for managed bytecode or interpreted language runtimes may require specific writable memory areas, such as part of the heap to remain executable in order to execute JIT code.

Such applications require sandboxing techniques to protect the application’s memory integrity from potentially malicious JIT code.

In addition to protection against malicious code injection such applications may also require special mitigations against speculative execution side channels [^Intel18].

[^gcc-trampolines]: GCC team, [Support for Nested Functions.](https://gcc.gnu.org/onlinedocs/gccint/Trampolines.html), GCC Internals, 2023-07-27.

[^Intel18]: Intel, [Managed Runtime Speculative Execution Side Channel Mitigations](https://www.intel.com/content/www/us/en/developer/articles/technical/software-security-guidance/technical-documentation/runtime-speculative-side-channel-mitigations.html), Intel Developer Zone, 2018-03-01.

---

### Mark relocation table entries resolved at load-time as read-only

| Compiler Flag                                                                               | Supported since  | Description                                                       |
|:------------------------------------------------------------------------------------------- |:-------------:|:----------------------------------------------------------------- |
| <span id="-Wl,-z,relro">`-Wl,-z,relro`</span><br/><span id="-Wl,-z,now">`-Wl,-z,now`</span> | Binutils 2.15 | Mark relocation table entries resolved at load- time as read-only |

*“Read-only relocation”* (RELRO) marks relocation table entries as read-only after they have been resolved by the dynamic linker/loader (`ld.so`). Relocation is the process performed by `ld.so` that connects unresolved symbolic references to proper addresses of corresponding in-memory objects.

Marking relocations read-only will mitigate run-time attacks that corrupt Global Offset Table (GOT) entries to hijack program execution or to cause unintended data accesses. Collectively such attacks are referred to as *GOT overwrite attacks* or *GOT hijacking*.

RELRO can be instantiated in one of two modes: partial RELRO or full RELRO. Full RELRO is necessary for effective mitigation for GOT overwrite attacks; partial RELRO is not sufficient.

Partial RELRO (`-Wl,-z,relro`) will mark certain ELF sections as read-only after initialization by the runtime loader. These include `.init_array`, `.fini_array`, `.dynamic`, and the non-PLT portion of `.got`. However, in partial RELRO the auxiliary procedure linkage portion of the GOT (`.got.plt`) is still left writable to facilitate late binding.

Full RELRO (`-Wl,-z,relro -Wl,-z,now`) disables lazy binding. This allows `ld.so` to resolve the entire GOT at application startup and mark also the PLT portion of the GOT as read-only.

#### Performance implications

Since lazy binding is primarily intended to speed up application startup times by spreading out the symbol resolution operations throughout the lifetime of the application, enabling full RELRO can increase the startup time for applications with large numbers of dynamic dependencies. The performance impact scales with the number of dynamically linked functions.

#### When not to use?

Applications that are sensitive to the performance impact on startup time should consider whether the increase in startup time caused by full RELRO impacts the user experience. As an alternative, developers can consider statically linking large library dependencies to the application executable.

Static linking avoids the need for dynamic symbol resolution altogether but can make it more difficult to deploy patches to dependencies compared to upgrading shared libraries. Developers need to consider whether static linking is discouraged in their deployment scenarios, e.g., major Linux distributions generally forbid static linking of shared application dependencies.

---

### Build as position-independent code

| Compiler Flag                                  |            Supported since            | Description                               |
|:---------------------------------------------- |:----------------------------------:|:----------------------------------------- |
| <span id="-fPIE_-pie">`-fPIE -pie`</span>      |   Binutils 2.16<br/>Clang 5.0.0    | Build as position-independent executable. |
| <span id="-fPIC_-shared">`-fPIC -shared`</span> | < Binutils 2.6<br/>Clang 5.0.0[^Guelton20] | Build as position-independent code.       |

#### Synopsis

Position-independent code (PIC) and executables (PIE) are machine code objects that execute properly regardless of the exact address at which they are loaded at in process memory.

GNU/Linux requires program executable to be built as PIE in order to benefit from address-space layout randomization (ASLR). ASLR is the primary means of mitigating code-reuse exploits, e.g., *return-to-libc* and *return-oriented programming* in modern GNU/Linux distributions. In code-reuse exploits the adversary corrupts vulnerable code pointers, such as return addresses stored on the program stack and makes them refer to pre-existing executable code in program memory. ASLR randomizes the location of shared libraries and the program executable every time the object is loaded into memory to make memory addresses useful in exploits harder to predict.

#### Performance implications

Negligible on 64-bit architectures.

On 32-bit x86 PIC exhibits moderate performance penalties (5-10%)[^ubuntu-hardening]. This is due to data accesses using mov instructions on 32-bit x86 only support absolute addresses. To make the code position-independent memory references are transformed to lookup memory addresses from a global offset table (GOT) populated at load-time with the correct addresses to program data. Consequently, data references require an additional memory load compared to non-PIC code on 32-bit x86. However, the main reason for the performance penalty is the increased register pressure resulting from keeping the lookup address to the GOT available in a register[^Bendersky11a].

The x86_64 architecture supports mov instructions that address memory using offsets relative to the instruction pointer (i.e., the address of the currently executing instruction). This is referred to as RIP addressing. PIC on x86_64 uses RIP addressing for accessing the GOT which relieves the register pressure associated with PIC on 32-bit x86 and results in a smaller impact on performance. Shared libraries are created PIC on x86_64 by default[^Bendersky11b].

#### When not to use?

Resource-constrained embedded systems may save memory by *prelinking* executables at compile time. Prelinking performs some relocation decisions, normally made by the dynamic linker, ahead of time. As a result, fewer relocations need to be performed by the dynamic linker, reducing startup time and memory consumption for applications. PIE does not prevent prelinking but enabling ASLR on prelinked binaries overrides the compile-time decisions, thus nullifying the run-time memory savings gained by prelinking. If the memory savings gained by prelinking are important for a system PIE can be enabled for a subset of executables that are at higher risk, e.g., applications that process untrusted external input.

[^Bendersky11a]: Bendersky, Eli, [Position Independent Code (PIC) in shared libraries](https://eli.thegreenplace.net/2011/11/03/position-independent-code-pic-in-shared-libraries/), Eli Bendersky's website, 2011-11-03.

[^Bendersky11b]: Bendersky, Eli. [Position Independent Code (PIC) in shared libraries on x64](https://eli.thegreenplace.net/2011/11/11/position-independent-code-pic-in-shared-libraries-on-x64), Eli Bendersky's website, 2011-11-11.

---

## Discouraged Compiler Options

This section describes discouraged compiler and linker option flags that may lead to potential defects with security implications in produced binaries.

Table 3: List of discouraged compiler and linker options.

| Compiler Flag                   | Supported since  | Description                                                       |
|:------------------------------- |:-------------:|:----------------------------------------------------------------- |
| [`-Wl,-rpath,`*`path_to_so`*](#-Wl,-rpath) | Binutils 2.11 | Hard-code run-time search paths in executable files or libraries |

---

### Hard-code run-time search paths in executable files or libraries

| Compiler Flag                   | Supported since  | Description                                                       |
|:------------------------------- |:-------------:|:----------------------------------------------------------------- |
| <span id="-Wl,-rpath">`-Wl,-rpath,`*`path_to_so`*</span> | Binutils 2.11 | Hard-code run-time search paths in executable files or libraries |

#### Synopsis

The `-rpath` option records the specified path to a shared object files to the `DT_RPATH` or `DT_RUNPATH` header value in the produced ELF binary. The recorded rpath may override or supplement the system default search path used by the dynamic linker to find the specified library dependency the executable or library requires.

The rpath provided by the original (and default) `DT_RPATH` entry takes precedence over environmental overrides such as `LD_LIBRARY_PATH` and one object’s `DT_RPATH` can be used for resolving dependencies of another object. These were design errors rectified with the introduction of `DT_RUNPATH` value which has a lower precedence with respect to `LD_LIBRARY_PATH` and only affect the search path of an object’s own, immediate dependencies[^Kerrisk23].

Setting rpath in release binaries (irrespective of whether `DT_RPATH` or `DT_RUNPATH` is used) is an unsafe programming practice and may under certain conditions lead to security vulnerabilities. For instance, an attacker may be able to supply their own shared files in directories where rpath is pointing to, thereby overriding those libraries that would be supplied by the operating system. This could occur as a result of setting a relative rpath (i.e. `foo.so` rather than `/usr/lib/foo.so`) in environments where an attacker can control the working directory, and point it to a directory where they can place a malicious dependency.

The keyword `$ORIGIN` in rpath is expanded (by the dynamic loader) to be path of the directory where the object is found. Attackers who can control the location of the object with a rpath set (e.g., via hard links) can manipulate the `$ORIGIN` to point to a directory which they can control.

Setting rpath in setuid/setgid programs can lead to privilege escalation under conditions where untrusted libraries loaded via a set rpath are executed as part of the privileged program. While setuid/setgid binaries ignore environmental overrides to search path (such as `LD_PRELOAD`, `LD_LIBRARY_PATH` etc.) rpath within such binaries can provide an attacker with equivalent capabilities to manipulate the dependency search paths.

[^Kerrisk23]: Kerrisk, Michael, [Building and Using Shared Libraries on Linux, Shared Libraries: The Dynamic Linker](https://man7.org/training/download/shlib_dynlinker_slides.pdf), man7.org, February 2023.

---

## Sanitizers

Sanitizers are a suite of compiler-based tools designed to detect and pinpoint memory-safety issues and other defects in applications written in C and C++. They provide similar capabilities as dynamic analysis tools built on frameworks such as Valgrind. However, unlike Valgrind, sanitizers leverage compile-time instrumentation to intercept and monitor memory accesses. This allows sanitizers to be more efficient and accurate compared to dynamic analyzers. On average, Sanitizers impose a 2× to 4× slowdown in instrumented binaries, whereas dynamic instrumentation can exhibit slowdowns as large as 20× to 50×[^Kratochvil21]. As a tradeoff, sanitizers must be enabled at compile time whereas Valgrind can be used with unmodified binaries. Table 4 lists sanitizer options supported by GCC and Clang.

While more efficient compared to dynamic analysis, sanitizers are still prohibitively expensive in terms of performance penalty and memory overhead to be used with Release builds, but excel at providing memory diagnostics in Debug, and in certain cases Test builds. For example, fuzz testing (or “fuzzing”) is a common security assurance activity designed to identify conditions that trigger memory-related bugs. Fuzzing is primarily useful for identifying memory errors that lead to application crashes. However, if fuzz testing is performed in binaries equipped with sanitizer functionality it is possible to also identify bugs which do not crash the application. Another benefit is the enhanced diagnostics information produced by sanitizers.

As with all testing practices, sanitizers cannot absolutely prove the absence of bugs. However, when used appropriately and regularly they can help in identifying latent memory, concurrency, and undefined behavior-related bugs which may be difficult to pinpoint.

Table 4: Sanitizer options in GCC and Clang.

| Compiler Flag          |     Supported since      | Description                                                                 |
|:---------------------- |:---------------------:|:--------------------------------------------------------------------------- |
| `-fsanitize=address`   | GCC 4.8<br/>Clang 3.1 | Enables AddressSanitizer to detect memory errors at run-time                |
| `-fsanitize=thread`    | GCC 4.8<br/>Clang 3.2 | Enables ThreadSanitizer to detect data race bugs at run time                |
| `-fsanitize=leak`      | GCC 4.8<br/>Clang 3.1 | Enables LeakSanitizer to detect memory leaks at run time                    |
| `-fsanitize=undefined` |   GCC 4.9<br/>Clang 3.3   | Enables UndefinedBehaviorSanitizer to detect undefined behavior at run time |

[^Kratochvil21]: Kratochvil, Jan, [Memory error checking in C and C++: Comparing Sanitizers and Valgrind](https://developers.redhat.com/blog/2021/05/05/memory-error-checking-in-c-and-c-comparing-sanitizers-and-valgrind),  Red hat Developers, 2021-05-05.

---

### AddressSanitizer

| Compiler Flag          |     Supported since      | Description                                                                 |
|:---------------------- |:---------------------:|:--------------------------------------------------------------------------- |
| `-fsanitize=address`   | GCC 4.8<br/>Clang 3.1 | Enables AddressSanitizer to detect memory errors at run-time                || `-fsanitize=thread`    | GCC 4.8<br/>Clang 3.2 | Enables ThreadSanitizer to detect data race bugs at run time                |

AddressSanitizer (ASan) is a memory error detector that can identify memory defects that involve:

- Buffer overflows in the stack, on the heap, and in global variables
- Use-after-free conditions (dereference of dangling pointers)
- Use-after-return (use of stack memory reserved for locals after return from function)
- Use-after-scope conditions (use of stack address outside the lexical scope of variable)
- Initialization order bugs
- Memory leaks (see also LeakSanitizer in Section 0)

To enable ASan add `-fsanitize=address` to the compiler flags (`CFLAGS` for C, `CXXFLAGS` for C++) and linker flags (`LDFLAGS`). Consider combining ASan with the following compiler flags:

- `-O1` (disables inlining and improves stack traces, higher levels improve performance)
- `-g` (to display source file names and line numbers in the produced error messages)
- `-fno-omit-frame-pointer` (to further improve stack traces)
- `-fno-optimize-sibling-calls` (disable tail call optimizations)
- `-fno-common` (disable common symbols to improve tracking of globals)

The run-time behavior of ASan can be influenced using the `ASAN_OPTIONS` environment variable. The run-time options can be used enable additional memory error checks and to tweak ASan performance. An up-to-date list of supported options are available on the AddressSanitizerFlags article on the project's GitHub Wiki[^asan-flags]. If set to `ASAN_OPTIONS=help=1` the available options are shown at startup of the instrumented program. This is particularly useful for determining which options are supported by the specific version ASan integrated to the compiler being used. A useful pre-set to enable more aggressive diagnostics compared to the default behavior is given below:

 ASAN_OPTIONS=strict_string_checks=1:detect_stack_use_after_return=1: \
 check_initialization_order=1:strict_init_order=1 ./instrumented-executable

When ASan encounters a memory error it (by default) terminates the application and prints an error message and stack trace describing the nature and location of the detected error. A systematic description of the different error types and the corresponding root causes reported by ASan can be found in the AddressSanitizer article on the project's GitHub Wiki[^asan].

ASan cannot be used simultaneously with ThreadSanitizer or LeakSanitizer. It is not possible to mix ASan-instrumented code produced by GCC with ASan-instrumented code produced Clang as the ASan implementations in GCC and Clang are mutually incompatible.

[^asan-flags]: LLVM Sanitizers team, [AddressSanitizerFlags](https://github.com/google/sanitizers/wiki/AddressSanitizerFlags), GitHub google/sanitizers Wiki, 2019-05-15.

[^asan]: LLVM Sanitizers team, [AddressSanitizer](https://github.com/google/sanitizers/wiki/AddressSanitizer), GitHub google/sanitizers Wiki, 2019-05-15.

---

### ThreadSanitizer

| Compiler Flag          |     Supported since      | Description                                                                 |
|:---------------------- |:---------------------:|:--------------------------------------------------------------------------- |
| `-fsanitize=thread`    | GCC 4.8<br/>Clang 3.2 | Enables ThreadSanitizer to detect data race bugs at run time                |

ThreadSanitizer (TSan) is a data race detector for C/C++. Data races occur when two (or more) threads of the same process access the same memory location concurrently and without synchronization. If at least one of the accesses is a write the application risks entering an inconsistent internal state. If two or more threads attempt to write to the memory location simultaneously a data race may cause memory corruption. Data races are notoriously difficult to debug since the order of accesses is typically non-deterministic and dependent on the precise timing of events in the offending threads.

To enable TSan add `-fsanitize=thread` to the compiler flags (`CFLAGS` for C, `CXXFLAGS` for C++) and linker flags (`LDFLAGS`). Consider combining TSan with the following compiler flags:

- `-O2` (or higher for reasonable performance)
- `-g` (to display source file names and line numbers in the produced warning messages)

The run-time behavior of TSan can be influenced using the `TSAN_OPTIONS` environment variable. An up-to-date list of supported options are available on the ThreadSanitizerFlags article on the project's GitHub Wiki[^tsan-flags]. If set to `TSAN_OPTIONS=help=1` the available options are shown at startup of the instrumented program.

When TSan encounters a potential data race it (by default) reports the race by printing a warning message with a description of the program state that led to the data race. A detailed description of the report format can be found in the ThreadSanitizerReportFormat article on the project's GitHub Wiki[^tsan-reportformat].

TSan cannot be used simultaneously with AddressSanitizer (ASan) or LeakSanitizer (LSan). It is not possible to mix TSan-instrumented code produced by GCC with TSan-instrumented code produced Clang as the TSan implementations in GCC and Clang are mutually incompatible. TSan generally requires all code to be compiled with `-fsanitize=thread` to operate correctly.

[^tsan-flags]: LLVM Sanitizers team, [ThreadSanitizerFlags](https://github.com/google/sanitizers/wiki/ThreadSanitizerFlags), GitHub google/sanitizers Wiki, 2015-08-31.

[^tsan-reportformat]: LLVM Sanitizers team, [ThreadSanitizerReportFormat](https://github.com/google/sanitizers/wiki/ThreadSanitizerReportFormat), GitHub google/sanitizers Wiki, 2015-08-31.

---

### LeakSanitizer

| Compiler Flag          |     Supported since      | Description                                                                 |
|:---------------------- |:---------------------:|:--------------------------------------------------------------------------- |
| `-fsanitize=leak`      | GCC 4.8<br/>Clang 3.1 | Enables LeakSanitizer to detect memory leaks at run time                    |

LeakSanitizer (LSan) is a stand-alone version of the memory leak detection built into ASan. It allows analysis of memory leaks without the associated slowdown introduced by ASan. Unlike ASan, LSan does not require compile-time instrumentation, but consists only of a runtime library. The `-fsanitize=leak` option instructs the linker to link the application executable against the LSan library which overrides `malloc()` and other allocator functions.

The run-time behavior of LSan can be influenced using the `LSAN_OPTIONS` environment variable. If set to `LSAN_OPTIONS=help=1` the available options are shown at startup of the program.

LSan cannot be used simultaneously with AddressSanitizer (ASan) or ThreadSanitizer (TSan). If either ASan or TSan is enabled during the build the `-fsanitize=leak` option is ignored by the linker.

---

### UndefinedBehaviorSanitizer

| Compiler Flag          |     Supported since      | Description                                                                 |
|:---------------------- |:---------------------:|:--------------------------------------------------------------------------- |
| `-fsanitize=undefined`<br/>(requires `-O1` or higher) |   GCC 4.9<br/>Clang 3.3   | Enables UndefinedBehaviorSanitizer to detect undefined behavior at run time |

UndefinedBehaviorSanitizer (UBSan) is a detector of non-portable or erroneous program constructs which cause behavior which is not clearly defined in the ISO C standard. UBSan provides a large number of sub-options to enable / disable individual checks for different classes of undefined behavior. Consult the GCC[^gcc-instrumentation] and Clang[^clang-ubsan] documentation respectively for up-to-date information on supported sub-options.

To enable UBSan add `-fsanitize=undefined` to the compiler flags (`CFLAGS` for C, `CXXFLAGS` for C++) and linker flags (`LDFLAGS`) together with any desired sub-options. Consider combining TSan with the following compiler flags:

- `-O1` (required or higher for reasonable performance)
- `-g` (to display source file names and line numbers in the produced warning messages)

The run-time behavior of UBSan can be influenced using the `UBSAN_OPTIONS` environment variable. If set to `UBSAN_OPTIONS=help=1` the available options are shown at startup of the instrumented program.

[^gcc-instrumentation]: GCC team, [Program Instrumentation Options](https://gcc.gnu.org/onlinedocs/gcc/Instrumentation-Options.html#Instrumentation-Options), GCC Manual, 2023-07-27.

[^clang-ubsan]: LLVM team, [UndefinedBehaviorSanitizer](https://clang.llvm.org/docs/UndefinedBehaviorSanitizer.html), Clang documentation, 2023-03-17.

---

## Maintaining debug information in separate files

An application’s debugging information can be placed in a debug info file separate from the application’s executable. This allows the executable to be shipped stripped of debug information while still allowing a debugger to obtain the debugging information from the debug info files when problems in the release executable are being diagnosed. Both the GNU Debugger (GDB) and LLVM Debugger (LLDB) allows debug information for stripped binaries to be loaded from separate debug info files.

There are several reasons why developers may wish to separate the debug information from the executable:

- Avoid inadvertently revealing sensitive implementation details about the application. The availability of symbol information makes binary analysis and reverse engineering of the application’s executable easier.
- Debug information can be very large – in some cases even larger than the executable code itself! For this reason, most Linux distributions distribute debug information for application packages in separate debug info files.

The following series of commands generate the debug info file, strip the debugging information from the main executable, and add the debug link section.

~~~~sh
objcopy --only-keep-debug executable_file executable_file.debug
objcopy --strip-unneeded executable_file
objcopy --add-gnu-debuglink=executable_file.debug executable_file
~~~~

### Debug information in the ELF binary format

In ELF binaries debug and symbol information are stored in discrete ELF sections unless separate debug info files are created. Table 5 shows the ELF sections which normally contain debug, symbol or other auxiliary information.

| Elf Section | Description                                                               |
| ----------- | ------------------------------------------------------------------------- |
| `.debug`    | Symbolic debug information for debuggers (typically in DWARF format[^DWARF17]) |
| `.comment`  | GCC version information                                                   |
| `.dynstr`   | Strings needed for dynamic symbol name lookup via .dynsym                 |
| `.dynsym`   | Dynamic symbol lookup table used for run-time relocations                 |
| `.note`     | Auxiliary metadata, e.g, ABI tags[^LF15] and Build ID[^binutils-ld]       |
| `.strtab`   | Strings representing names in `.symtab`                                   |
| `.symtab`   | Global symbol table used for symbol name lookup by debuggers              |

Whether a particular section is present or absent in an ELF binary indicates what type of information is available. The availability of symbol information makes binary analysis easier as debuggers, disassemblers and binary code analysis tools, such as Ghidra[^ghidra-homepage] and IDA Pro[^idapro-homepage], can use available symbol information to automatically annotate decompiled machine code. Similarly, the availability of debug information makes dynamic analysis of the application in a debugger easier. Stripping unnecessary debug and symbol information from the binary does not make it impervious against reverse engineering, however it does considerably increase the cost and manual effort required for successful exploitation.

[^DWARF17]: DWARF Debugging Information Format Committee, [DWARF Version 5 Debugging Format Standard](https://dwarfstd.org/dwarf5std.html), DWARF Debugging Standard Website, 2017-02-13.

[^LF15]: Linux Foundation, [Linux Standard Base Core Specification, Generic Part, Chapter 10.8. ABI note tag.](https://refspecs.linuxfoundation.org/LSB_5.0.0/LSB-Core-generic/LSB-Core-generic/noteabitag.html), Linux Foundation Referenced Specifications, 2015-05-27.

[^binutils-ld]: Binutils team, [LD Options](https://sourceware.org/binutils/docs/ld/Options.html#Options), Documentation for binutils, 2023-07-30.

[^ghidra-homepage]: US NSA, [Ghidra homepage](https://ghidra-sre.org)

[^idapro-homepage]: Hex-Rays, [IDA Pro homepage](https://www.hex-rays.com/products/ida)

### Creating debug info files

The debug info files are ordinary executables with an identical section layout as the application’s original executable, but without the executable’s data. The debug info file is created by compiling the application executable with the desired debug information included, then processing the executable with the `objcopy` utility to produce the stripped executable (without debugging information) and the debug info file (without executable data). Both GNU binutils `objcopy`[^binutils-objcopy] and LLVM `llvm-objcopy`[^llvm-objcopy] support the same options for stripping debug information and creating the debug info file. The shell snippet below shows the `objcopy` invocation for creating a debug info file from an executable with debug information.

~~~~sh
objcopy --only-keep-debug executable_file executable_file.debug
~~~~

There are no particular requirements for the debug link filename, although a common convention is to name debug info for an executable, e.g., “executable.debug”. While the debug info file can have the same name as the executable it is preferred to use an extension such as “.debug” as it means that the debug info file can be placed in the same directory as the executable.

Debug info files allows the binary to be analyzed in the same way as the original binary with debug and symbol information intact. They should be handled with care and not exposed in computing environments where they may be obtained by adversaries.

[^binutils-objcopy]: Binutils team, [objcopy](https://sourceware.org/binutils/docs/binutils/objcopy.html), Documentation for binutils, 2023-07-30.

[^llvm-objcopy]: LLVM team, [llvm-objcopy](https://llvm.org/docs/CommandGuide/llvm-objcopy.html), LLVM Command Guide, 2023-03-17.

### Strip debug and symbol information

Once the debug info file has been created the debug and symbol information can be stripped from the original binary using either the `objcopy` or `strip`[^binutils-strip] utilities provided by Binutils, or the `llvm-objcopy` or `llvm-strip`[^llvm-strip] equivalents provided by LLVM. The shell snippets below show how the debug and unneeded symbol information can be removed from an executable using `objcopy` and `strip` respectively. If code signing is enforced on the application binaries the debug and symbol information must be stripped away before the binaries are signed.

~~~~sh
strip --strip-unneeded executable_file

objcopy --strip-unneeded executable_file
~~~~

The `--strip-unneeded` option in `objcopy` and will remove all symbol information (ELF `.symtab` and `.strtab` sections) from the binary that is not needed for processing relocations. In addition, it will trigger the removal of any symbolic debug information from the binary (ELF `.debug` sections and all sections with the `.debug` prefix).

Removing symbol information used for relocations is discouraged as it may interfere with resolving dynamically linked symbols (ELF `.dynsym` and `.dynstr` sections) and Address Space Layout Randomization (ASLR) at run-time. As a result, it should be expected that debuggers and binary analysis will be able to resolve calls to dynamically linked functions to the correct symbol information. Static linking can be considered as an alternative where applicable to avoid dynamically linked symbols to remain visible in resulting binaries.

**Stripping additional sections**

Note that `--strip-unneeded` only discards standard ELF sections as unneeded. Since an ELF binary can have any number of additional sections which are unknown to `objcopy` and `strip` they cannot determine whether such unrecognized sections are safe to remove. This includes for example the `.comment` section added by GCC.  The shell snippets below show how non-standard sections, such as `.comment` can be removed in addition to the unneeded sections identified by `--strip-unneeded`. If the application includes custom, application-specific ELF sections with possible sensitive diagnostics information or metadata which is not required at run-time during normal operations developers may wish to strip such additional sections from release binaries.

~~~~sh
objcopy --strip-unneeded --remove-section=.comment executable_file

strip --strip-unneeded --remove-section=.comment executable_file
~~~~

[^binutils-strip]: Binutils team, [strip](https://sourceware.org/binutils/docs/binutils/strip.html), Documentation for binutils, 2023-07-30.

[^llvm-strip]: LLVM team, [llvm-strip](https://llvm.org/docs/CommandGuide/llvm-strip.html), LLVM Command Guide, 2023-03-17.

### Add a debug link to the binary

To allow the debugger to identify the correct debug information the executable must be associated with its corresponding debug info file. This can be done in two ways:

- Include a “debug link” within the executable that specifies the name of the corresponding debug info file.
- Include a “build ID”, a unique bit string, within the executable from which the debug info file’s name can be derived.

In most cases the debug link is preferrable as it allows the developers to name the debug info file and verifies a checksum over the debug information files content before the symbol information is sourced from the file during debugging.

**Debug link**

A debug link is a special section (`.gnu_debuglink`) in the executable file that contains the name of the corresponding debug info file and a 32-bit cyclic redundancy checksum (CRC) computed over the debug info file’s full contents. Any executable file format can carry debug link information as long is can contain a section named `.gnu_debuglink`. The shell snippet below shows how a debug link can be added to an executable using `objcopy` (or `llvm-objcopy`).

~~~~sh
objcopy --add-gnu-debuglink=executable_file.debug executable_file
~~~~

If the debug information file is built in one location but is going to be later installed at a different location the `--add-gnu-debuglink` option should be used with the path to the built debug information file. The debug info file must exist at the specified path as it is required for the CRC calculation which allows the debugger to validate that the debug info file it loads matches that of the executable.

Note that `.gnu_debuglink` does not contain the full pathname to the debug info; only a filename with the leading directory components removed. GDB looks for the debug info file with the specified filename in a series of search directories starting from the directory where the executable is placed. For a complete list of search paths refer to the GDB documentation[^gdb-debugfiles].

[^gdb-debugfiles]:  GDB team, [Debugging Information in Separate Files](https://sourceware.org/gdb/onlinedocs/gdb/Separate-Debug-Files.html), Debugging with GDB, 2023-08-16.

**Build ID**

A build ID is a unique bit string stored in `.note.gnu.build-id` of the ELF `.note` section that is (statistically) unique to the binary file. A debugger can use the build ID to identify the corresponding debug info file if the same build ID is also present in the debug info file.

If the build ID method is used the debug info file’s name is computed from the build ID. GDB searches the global debug directories (typically `/usr/lib/debug`) for a `.build-id/xx/yyyy.debug` file, where `xx` are the first two hex characters of the build ID and `yyyy` are the rest of the build ID bit string in hex (actual build ID strings are 32 or more hex characters).

Note that the build ID does not act as a checksum for the executable or debug info file. For more information on the build ID feature please refer to the GDB[^binutils-objcopy] and GNU linker[^binutils-ld] documentation.

## Contributors

The OpenSSF Developer BEST Practices Working group thanks Ericsson for their generous initial donation of content to start collaboration on this guide.

- Thomas Nyman, Ericsson
- Robert Byrne, Ericsson
- Jussi Auvinen, Ericsson
- Christopher "CRob" Robinson, Intel
- David A. Wheeler, Linux Foundation
- Gabriel Dos Reis, Microsoft
- Georg Kunz, Ericsson
- Jack Kelly, ControlPlane
- Randall T. Vasquez, Linux Foundation
- Robert C. Seacord, Woven by Toyota
- Siddharth Sharma, Red Hat
- Siddhesh Poyarekar, Red Hat

## License

Copyright 2023, OpenSSF contributors, licensed under [CC BY 4.0](https://creativecommons.org/licenses/by/4.0/)

## Appendix: List of Considered Compiler Options

Many more security-relevant compiler options exist than are recommended in this guide. Some of these have been considered for inclusion, but for various reasons have, in-the-end been excluded from the set of recommended options. The following table lists options that have been reviewed and the rationale for their exclusion. While they are not in the recommended list, you may find them useful for your purposes.

| Compiler Flag | Supported since  | Rationale |
|---------------|------------------|-----------|
| <span id="-Wl,-z,nodump">`-Wl,-z,nodump`</span>         | Binutils 2.10 | Single-purpose feature for Solaris compatibility[^nodump].
| <span id="-Wl,-z,noexecheap">`-Wl,-z,noexecheap`</span> | Binutils 2.15 (Hardened Gentoo / PaX only ) | Hardened Gentoo / PaX specific Binutils extension[^noexecheap], not present in upstream toolchains.
| <span id="-D_LIBCPP_ASSERT">`-D_LIBCPP_ASSERT`</span>   | libc++ 3.3.0 | Deprecated in favor of `_LIBCPP_ENABLE_HARDENED_MODE`[^libcpp_assert]
| <span id="-D_LIBCPP_ENABLE_ASSERTIONS">`-D_LIBCPP_ENABLE_ASSERTIONS`</span> | libc++ 3.3.0 | Deprecated in favor of `_LIBCPP_ENABLE_HARDENED_MODE`[^libcpp_assert]

[^nodump]: The `-Wl,-z,nodump` option sets `DF_1_NODUMP` flag in the object’s `.dynamic` section tags. On Solaris this restricts calls to `dldump(3)` for the object. However, other operating systems ignore the `DF_1_NODUMP` flag. While Binutils implements `-Wl,-z,nodump` for Solaris compatibility a choice was made to not support it in `lld` ([D52096 lld: add -z nodump support](https://reviews.llvm.org/D52096)).

[^noexecheap]: The `-Wl,-z,noexecheap` option is a [Hardened Gentoo](https://wiki.gentoo.org/wiki/Hardened/PaX_Quickstart) extension to Binutils ported from [PaX](https://pax.grsecurity.net/). PaX is a patch to the Linux kernel and Binutils that adds a `PT_PAX_FLAGS` program header to ELF objects that stores memory protection information the PaX kernel can enforce. The protection information stored in `PT_PAX_FLAGS` will not benefit software running on systems without a PaX kernel. The Gentoo patch (`63_all_binutils-`*\<version\>*`-pt-pax-flags-`*\<date\>*`.patch`) for various versions of Binutils since 2.15 can be found at [https://dev.gentoo.org/~vapier/dist/](https://dev.gentoo.org/~vapier/dist/).

[^libcpp_assert]: The LLVM libc++ has gone through a number of design iterations with its  "safe" mode of operation. Starting with libc++ release 17.0.0 the "safe" mode has been deprecated in favor a new hardened mode of operation that provides a narrower set of checks (security-critical checks that are performant enough to be used in production). For more information see: LLVM team, [Libc++ 17.0.0 Release Notes](https://libcxx.llvm.org/ReleaseNotes/17.html#deprecations-and-removals), Libc++ documentation, 2023-07-27; LLVM Team, [Hardened Mode](https://libcxx.llvm.org/Hardening.html), Libc++ documentation, 2023-07-27 and Varlamov, Konstatin, [Deprecate `_LIBCPP_ENABLE_ASSERTIONS`](https://reviews.llvm.org/D154997), LLVM Phabricator, 2022-07-11.

## References<|MERGE_RESOLUTION|>--- conflicted
+++ resolved
@@ -25,7 +25,6 @@
 -fPIE -pie -fPIC -shared
 ~~~~
 
-<<<<<<< HEAD
 When compiling on most x86 architectures (amd64, i386 and x32), add:
 
 ~~~~sh
@@ -38,10 +37,7 @@
 -mbranch-protection=standard
 ~~~~
 
-Developers should use `-Werror`, but redistributors will probably want to omit `-Werror`. Developers who release source code should ensure that their programs compile and pass their automated tests with all these options, e.g., by setting these as the default options. We encourage developers to consider it a bug if the program cannot be compiled with these options. Those who build programs for production may choose to omit some options that hurt performance if the program only processes trusted data, but remember that it's not helpful to deploy programs that that are insecure and rapidly do the wrong thing. Existing programs may need to be modified over time to work with some of these options.
-=======
 Developers should additionally use [`-Werror`](#-Werror), but it is advisable to omit it when distributing source code, as `-Werror` creates a dependency on specific toolchain vendors and versions.
->>>>>>> 272068ba
 
 See the discussion below for background and for detailed discussion of each option.
 
