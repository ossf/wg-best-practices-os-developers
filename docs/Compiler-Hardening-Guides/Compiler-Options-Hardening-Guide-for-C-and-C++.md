--- conflicted
+++ resolved
@@ -16,12 +16,7 @@
 When compiling C or C++ code on compilers such as GCC and clang, turn on these flags for detecting vulnerabilities at compile time and enable run-time protection mechanisms:
 
 ~~~~sh
-<<<<<<< HEAD
 -O2 -Wall -Wformat=2 -Wconversion -Wtrampolines -Wimplicit-fallthrough \
--Werror \
-=======
--O2 -Wall -Wformat=2 -Wconversion -Wtrampolines \
->>>>>>> c5282cee
 -D_FORTIFY_SOURCE=3 \
 -D_GLIBCXX_ASSERTIONS \
 -fstack-clash-protection -fstack-protector-strong \
@@ -135,12 +130,8 @@
 | [`-Wformat=2`](#-Wformat=2)                                                   | GCC 2.95.3<br/>Clang 4.0 | Enable additional format function warnings                                          |
 | [`-Wconversion`](#-Wconversion)<br/>[`-Wsign-conversion`](#-Wsign-conversion) | GCC 2.95.3<br/>Clang 4.0 | Enable implicit conversion warnings                                                 |
 | [`-Wtrampolines`](#-Wtrampolines)                                             |         GCC 4.3          | Enable warnings about trampolines that require executable stacks                    |
-<<<<<<< HEAD
-| [`-Wimplicit-fallthrough`](#-Wimplicit-fallthrough)                           |         GCC 7.1.0<br>Clang   | Warn when a switch case falls through                                                 |
-| [`-Werror`](#-Werror)<br/>[`-Werror=`*`<warning-flag>`*](#-Werror-flag)       | GCC 2.95.3<br/>Clang 2.6 | Make compiler warnings into errors                                                  |
-=======
+| [`-Wimplicit-fallthrough`](#-Wimplicit-fallthrough)                           |         GCC 7.1.0<br>Clang   | Warn when a switch case falls through                                           |
 | [`-Werror`](#-Werror)<br/>[`-Werror=`*`<warning-flag>`*](#-Werror-flag)       | GCC 2.95.3<br/>Clang 2.6 | Make compiler warnings into errors (use in development, not in source distribution) |
->>>>>>> c5282cee
 
 Table 2: Recommended compiler options that enable run-time protection mechanisms.
 
