--- conflicted
+++ resolved
@@ -482,17 +482,11 @@
 all self-tests will be run. If you see no errors, and the text entry
 areas are showing in yellow, a *lot* of things are working well.
 
-<<<<<<< HEAD
-Please create tests! You can create test cases for attempts
-(`successes` should pass, `failures` should fail), and test cases
-to ensure the hints work correctly.
-Hints are checked in order - it's possible to create a hint
-=======
 Please create tests! You should create test cases for full attempts
 (`successes` should pass, `failures` should fail) and test cases
 for hints (`examples`).
-Remember, hints are checked in order - it's possible to create a hint
->>>>>>> 01ac19bf
+
+Hints are checked in order - it's possible to create a hint
 that won't trigger because something earlier would always match.
 All tests are automatically re-run every time the page is (re)loaded.
 
