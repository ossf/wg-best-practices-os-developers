--- conflicted
+++ resolved
@@ -129,14 +129,12 @@
 
 For detailed rationale, along with other information such as contributor credits, see [Correctly Using Regular Expressions for Secure Input Validation - Rationale](./Correctly-Using-Regular-Expressions-Rationale).
 
-<<<<<<< HEAD
+Our thanks to Seth Larson, whose article [Seth Larson’s Regex character “$” doesn't mean “end-of-string”](https://sethmlarson.dev/regex-$-matches-end-of-string-or-newline) raised awareness of some of the problems dicussed here.
+
 ## Contributions and Corrections Welcome
 
 If you have any additions, changes, or corrections you'd like to suggest, please [open an issue](https://github.com/ossf/wg-best-practices-os-developers/issues) or [create a pull request](https://github.com/ossf/wg-best-practices-os-developers/pulls). We appreciate your contributions!
 
 ## License
-=======
-Our thanks to Seth Larson, whose article [Seth Larson’s Regex character “$” doesn't mean “end-of-string”](https://sethmlarson.dev/regex-$-matches-end-of-string-or-newline) raised awareness of some of the problems dicussed here.
->>>>>>> 2a82d025
 
 This document is released under the [Creative Commons CC-BY-4.0 license](https://creativecommons.org/licenses/by/4.0/).