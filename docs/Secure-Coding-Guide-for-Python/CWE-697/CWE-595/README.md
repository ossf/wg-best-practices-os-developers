--- conflicted
+++ resolved
@@ -1,15 +1,9 @@
 # CWE-595: Comparison of Object References Instead of Object Contents
 
-<<<<<<< HEAD
-When comparing custom classes, always implement the `eq` method to compare actual object contents instead of relying on the default idenitity-based comparison.
-
-In Python, the `==` operator is implemented by the `__eq__` method on an object [[python.org data model 2023](https://docs.python.org/3/reference/datamodel.html?highlight=__eq__#object.__eq__)]. For built-in types like `int` and `str`, the comparison is implemented in the interpreter. The main issue comes when implementing custom classes, where the default implementation compares object references using the `is` operator. The `is` operator compares the identities of the objects, equivalent to `id(obj1) == id(obj2)`. The `id` function is built into Python, and in CPython (the standard implementation), it returns the object's memory address [[de Langen 2023](https://realpython.com/python-is-identity-vs-equality/)].
-=======
 Prevent unexpected results by knowing the differences between comparison operators such as `==` and `is`.
 
 In Python, the `==` operator is implemented by the `__eq__` method on an object [[python.org data model 2023](https://docs.python.org/3/reference/datamodel.html?highlight=__eq__#object.__eq__)]. For built-in types like `int` and `str`, the comparison is implemented in the interpreter. The main issue comes when implementing custom classes, where the default implementation compares object references using the `is` operator. The `is` operator compares the identities of the objects, equivalent to `id(obj1) == id(obj2)`.
 In CPython, this is their memory address. Everything in Python is an object, and each object is stored at a specific memory location [[de Langen 2023](https://realpython.com/python-is-identity-vs-equality/)].
->>>>>>> 393270f5
 
 You want to implement the `__eq__` method on a class if you believe you ever want to compare it to another object or find it in a list of objects. Actually, it is so common that the `dataclasses.dataclass` decorator by default implements it for you [[dataclasses — Data Classes — Python 3.11.4 documentation](https://docs.python.org/3/library/dataclasses.html#dataclasses.dataclass)].
 
@@ -114,11 +108,7 @@
 
 ## Compliant Solution
 
-<<<<<<< HEAD
-In this compliant solution the `__eq__` method is implemented and all the comparisons now correctly compare the object values, rather than the object reference.
-=======
 In this compliant solution, the `__eq__` method is implemented and the comparisons that not use `is` now correctly compare the object values, rather than the object reference. The `is` operator does not call `__eq__`, hence the last print will still display `False`.
->>>>>>> 393270f5
 
 _[compliant01.py:](compliant01.py)_
 
