--- conflicted
+++ resolved
@@ -1,8 +1,4 @@
-<<<<<<< HEAD
-# SPDX-FileCopyrightText: OpenSSF project contributors
-=======
 # SPDX-FileCopyrightText: OpenSSF project contributors  
->>>>>>> ff0d9f31
 # SPDX-License-Identifier: MIT
 """ Non-compliant Code Example """
 userset = {'Alice', 'Bob', 'Charlie'}
