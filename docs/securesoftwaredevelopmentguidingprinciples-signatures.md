--- conflicted
+++ resolved
@@ -4,11 +4,7 @@
 
 - Christopher "CRob" Robinson, OpenSSF TAC Chair and BEST Working Group facilitator
 - [David A. Wheeler](https://dwheeler.com), OpenSSF, Director of Open Source Software Security
-<<<<<<< HEAD
 - [Mikaël Barbero](https://mikael.barbero.tech), Head of Security, [Eclipse Foundation](https://eclipse.org)
 - OpenSSF Governing Board through unanimous vote
-=======
-- OpenSSF Governing Board through unanimous vote
 - Tracy Ragan, CEO, [DeployHub](https://www.deployhub.com/)
-- [Ortelius Open-Source](https://ortelius.io) Governing Board through unanimous vote
->>>>>>> 259e9ae3
+- [Ortelius Open-Source](https://ortelius.io) Governing Board through unanimous vote