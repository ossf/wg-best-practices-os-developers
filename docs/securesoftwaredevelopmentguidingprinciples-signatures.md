# Secure Software Development Guiding Principles Signatures

The following individuals and organizations endorse these [Secure Software Development Guiding Principles](./SecureSoftwareGuidingPrinciples) and commit to following them:

- OpenSSF Governing Board through unanimous vote
- Christopher "CRob" Robinson, OpenSSF TAC Chair and BEST Working Group facilitator
- [David A. Wheeler](https://dwheeler.com), OpenSSF, Director of Open Source Software Security
<<<<<<< HEAD
- [Dr. Amanda L Martin](https://github.com/hythloda), Linux Foundation, Director of Program Management
=======
- [Mikaël Barbero](https://mikael.barbero.tech), Head of Security, [Eclipse Foundation](https://eclipse.org)
- OpenSSF Governing Board through unanimous vote
- Tracy Ragan, CEO, [DeployHub](https://www.deployhub.com/)
- [Ortelius Open-Source](https://ortelius.io) Governing Board through unanimous vote
>>>>>>> 973164f0
<|MERGE_RESOLUTION|>--- conflicted
+++ resolved
@@ -5,11 +5,8 @@
 - OpenSSF Governing Board through unanimous vote
 - Christopher "CRob" Robinson, OpenSSF TAC Chair and BEST Working Group facilitator
 - [David A. Wheeler](https://dwheeler.com), OpenSSF, Director of Open Source Software Security
-<<<<<<< HEAD
 - [Dr. Amanda L Martin](https://github.com/hythloda), Linux Foundation, Director of Program Management
-=======
 - [Mikaël Barbero](https://mikael.barbero.tech), Head of Security, [Eclipse Foundation](https://eclipse.org)
 - OpenSSF Governing Board through unanimous vote
 - Tracy Ragan, CEO, [DeployHub](https://www.deployhub.com/)
-- [Ortelius Open-Source](https://ortelius.io) Governing Board through unanimous vote
->>>>>>> 973164f0
+- [Ortelius Open-Source](https://ortelius.io) Governing Board through unanimous vote